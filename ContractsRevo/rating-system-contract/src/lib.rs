--- conflicted
+++ resolved
@@ -62,13 +62,10 @@
     // function to calculate and update seller's reputation score data
     pub fn seller_reputation_score(env: Env, seller: Address) -> u32 {
         // Validate seller address
-<<<<<<< HEAD
         if seller.to_string().is_empty() {
             panic!("seller address is invalid");
-=======
         if seller.to_string().len() == 0 {
             panic!("Seller address is invalid");
->>>>>>> ff39f3a2
         }
         // calculate seller reputation score
         let reputation_score = reputation_score_calculate(env.clone(), seller.clone());
