--- conflicted
+++ resolved
@@ -63,14 +63,9 @@
 ### **Installation Steps**
 1. **Clone the Repository**
    ```bash
-<<<<<<< HEAD
    git clone https://github.com/Crypto-Jaguars/Revo-Contracts/tree/main/ContractsRevo/rating-system-contract/src
-   cd Revo-Contracts/ContractsRevo/rating-system-contract/src
+   cd rating-system-contract
    ```
-=======
-   git clone https://github.com/Crypto-Jaguars/Revo-Contracts.git
-   cd Revo-Contracts/ContractsRevo/rating-system-contract
->>>>>>> c53aa36b
 2. **Build the Contract**
    ```bash
  stellar contract build
