--- conflicted
+++ resolved
@@ -3,11 +3,7 @@
 members = [
     "ContractsRevo/ExampleContract",
     "ContractsRevo/PurchaseReviewContract",
-<<<<<<< HEAD
-    "ContractsRevo/RatingSystemContract",
-=======
     "ContractsRevo/rating-system-contract",
->>>>>>> 344d1c2b
     "ContractsRevo/TransactionNFTContract",
 ]
 
